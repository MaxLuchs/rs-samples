--- conflicted
+++ resolved
@@ -2,11 +2,8 @@
 // Use this syntax to import more than one type from the same root type
 use std::io::{self, Write};
 
-<<<<<<< HEAD
-fn fib_recursive(n: u64) -> u64 {
-=======
+
 fn fib_recursive(n: usize) -> usize {
->>>>>>> 574df695
     // Compared to C++, in Rust parenthesis around the expression for if/else
     // statements are not necessary. You can use them but the compiler will
     // warn you that they are unnecessary
@@ -27,11 +24,7 @@
 }
 
 // A dynamic programming version of fib
-<<<<<<< HEAD
-fn fib_dp(n: u64) -> u64 {
-=======
 fn fib_dp(n: usize) -> usize {
->>>>>>> 574df695
     if n == 0 || n == 1 {
         n
     } else {
@@ -99,13 +92,7 @@
     let n: u64 = n.trim().parse().expect("Invalid input!");
 
 
-<<<<<<< HEAD
-    println!("The computed value is: {}", fib_recursive(n));
-    println!("The computed value is: {}", fib_dp(n));
-=======
-
     println!("The computed value, computed recursively, is: {}",
              fib_recursive(n));
     println!("The computed value, computed functionally, is: {}", fib_dp(n));
->>>>>>> 574df695
 }